/*
 * MIT License
 *
 * Copyright (c) 2022-2023 ArthurPV
 *
 * Permission is hereby granted, free of charge, to any person obtaining a copy
 * of this software and associated documentation files (the "Software"), to deal
 * in the Software without restriction, including without limitation the rights
 * to use, copy, modify, merge, publish, distribute, sublicense, and/or sell
 * copies of the Software, and to permit persons to whom the Software is
 * furnished to do so, subject to the following conditions:
 *
 * The above copyright notice and this permission notice shall be included in
 * all copies or substantial portions of the Software.
 *
 * THE SOFTWARE IS PROVIDED "AS IS", WITHOUT WARRANTY OF ANY KIND, EXPRESS OR
 * IMPLIED, INCLUDING BUT NOT LIMITED TO THE WARRANTIES OF MERCHANTABILITY,
 * FITNESS FOR A PARTICULAR PURPOSE AND NONINFRINGEMENT. IN NO EVENT SHALL THE
 * AUTHORS OR COPYRIGHT HOLDERS BE LIABLE FOR ANY CLAIM, DAMAGES OR OTHER
 * LIABILITY, WHETHER IN AN ACTION OF CONTRACT, TORT OR OTHERWISE, ARISING FROM,
 * OUT OF OR IN CONNECTION WITH THE SOFTWARE OR THE USE OR OTHER DEALINGS IN THE
 * SOFTWARE.
 */

#ifndef LILY_BASE_MACROS_H
#define LILY_BASE_MACROS_H

#define ENV_DEBUG
#undef ENV_DEBUG

#define ENV_INSTALL
#undef ENV_INSTALL

#define ENV_LOCAL
#undef ENV_LOCAL

#define ENV_SAFE
#undef ENV_SAFE

#if defined(__GNUC__) && !defined(__clang_major__)
#define GCC_VERSION \
    (__GNUC__ * 1000 + __GNUC_MINOR__ * 100 + __GNUC_PATCHLEVEL__)
#elif defined(__clang_major__)
#define CLANG_VERSION \
    (__clang_major__ * 1000 + __clang_minor__ * 100 + __clang_patchlevel__)
#elif defined(_MSC_VER)
#define MSVC_VERSION _MSC_VER
#else
#error \
  "unknown compiler, please add a support for this compiler or open issue at 'https://github.com/ArthurPV/lily/tree/main'."
#endif

#if defined(GCC_VERSION) || defined(CLANG_VERSION) || defined(MSVC_VERSION)

#if defined(GCC_VERSION)
#if GCC_VERSION < 4600
#error "this version of GCC is not yet supported."
#endif

#elif defined(CLANG_VERSION)
#if CLANG_VERSION < 3000
#error "this version of clang is not yet supported."
#endif

#elif defined(MSVC_VERSION)
#if MSVC_VERSION < 1928
#error "this version of MSCV is not yet supported."
#endif

#else
#error \
  "unknown compiler, please add a support for this compiler or open issue at 'https://github.com/ArthurPV/lily/tree/main'."
#endif

#endif

#ifndef CLANG_VERSION
#warning "Only Clang version >= 15 is fully supported."
#endif

#define PTR_SIZE sizeof(void *)
#define DEFAULT_ALIGNMENT 0

// Vec<T>
// FREE_BUFFER_ITEMS(buffer, len, type)
#define FREE_BUFFER_ITEMS(b, l, t)     \
    for (Usize x1 = 0; x1 < l; ++x1) { \
        __free__##t(b[x1]);            \
    }

// Vec<Vec<T>>
// FREE_BUFFER_ITEMS_2(buffer, len, type)
#define FREE_BUFFER_ITEMS_2(b, l, t)                   \
    for (Usize x2 = 0; x2 < l; ++x2) {                 \
        Vec *item = b[x2];                             \
        FREE_BUFFER_ITEMS(item->buffer, item->len, t); \
        FREE(Vec, item);                               \
    }

#define CAST(type, expr) ((type)(expr))

#define CONSTRUCTOR(type, name, ...) type __new__##name(__VA_ARGS__)
#define DESTRUCTOR(name, ...) void __free__##name(__VA_ARGS__)

#define VARIANT_CONSTRUCTOR(type, name, variant, ...) \
    type __new__##name##__##variant(__VA_ARGS__)

#define VARIANT_DESTRUCTOR(name, variant, ...) \
    void __free__##name##__##variant(__VA_ARGS__)

#define LEN(arr, item) (((int)sizeof(arr) / sizeof(item)))

// MOVE(pointer1, pointer2)
#define MOVE(p1, p2) \
    p2 = p1;         \
    p1 = NULL

// FREE_MOVE(pointer, free)
#define FREE_MOVE(p, f) \
    if (p) {            \
        f;              \
    }

#define SWAP(x, y)   \
    {                \
        void *p = x; \
        x = y;       \
        y = p;       \
    }

#define STR(s) #s

#ifdef ENV_DEBUG
#define IMPL_FOR_DEBUG(name, struct_name, ...) \
    name##__Debug__##struct_name(__VA_ARGS__)
#define CALL_DEBUG_IMPL(name, struct_name, ...) \
    name##__Debug__##struct_name(__VA_ARGS__)
#define CALL_DEBUG(name, ...) debug__Debug__##name(__VA_ARGS__)
#endif

#define TEST(type, name, ...) type name##__Test__(__VA_ARGS__)
#define CALL_TEST(name, ...) name##__Test__(__VA_ARGS__)

#define DBG(msg)                                                \
    {                                                           \
        printf("DEBUG: %s (%s:%d)\n", msg, __FILE__, __LINE__); \
        exit(1);                                                \
    }

#define TODO(msg)                                              \
    {                                                          \
        printf("TODO: %s (%s:%d)\n", msg, __FILE__, __LINE__); \
        exit(0);                                               \
    }

#define FAILED(msg)                                              \
    {                                                            \
        printf("FAILED: %s (%s:%d)\n", msg, __FILE__, __LINE__); \
        exit(1);                                                 \
    }

#define UNREACHABLE(msg)                                              \
    {                                                                 \
        printf("UNREACHABLE: %s (%s:%d)\n", msg, __FILE__, __LINE__); \
        exit(1);                                                      \
    }

<<<<<<< HEAD
#define ALIGNMENT_COEFF 2

#if defined(CLANG_VERSION) || defined(MSCV_VERSION)
#define alignof(T) _Alignof(T)
#endif

#define ALIGN(mem, align) (((Uptr)mem + (align - 1)) & ~(align - 1));
=======
#define threadlocal _Thread_local
>>>>>>> 81b5d844

#endif // LILY_BASE_MACROS_H<|MERGE_RESOLUTION|>--- conflicted
+++ resolved
@@ -165,7 +165,6 @@
         exit(1);                                                      \
     }
 
-<<<<<<< HEAD
 #define ALIGNMENT_COEFF 2
 
 #if defined(CLANG_VERSION) || defined(MSCV_VERSION)
@@ -173,8 +172,7 @@
 #endif
 
 #define ALIGN(mem, align) (((Uptr)mem + (align - 1)) & ~(align - 1));
-=======
+
 #define threadlocal _Thread_local
->>>>>>> 81b5d844
 
 #endif // LILY_BASE_MACROS_H